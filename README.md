--- conflicted
+++ resolved
@@ -8,11 +8,7 @@
 
 ## Uses
 <p align="left">
-<<<<<<< HEAD
-  <img src="https://skillicons.dev/icons?i=qt,py,visualstudio" alt="Tech stack: Qt, Python, Visual Studio">
-=======
   <img src="https://skillicons.dev/icons?i=qt,py,visualstudio" alt="Qt, Python, Visual Studio">
->>>>>>> 8a8888fb
 </p>
 
 ## Requirements
